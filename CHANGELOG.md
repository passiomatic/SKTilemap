#SKTilemap Change Log

###Latest - 23rd April 2016

+ Created change log...
+ **New Function** - *SKTilemapObjectGroup* - `func allObjects() -> [SKTilemapObject]`
<<<<<<< HEAD
    + Returns an array containing all objects belonging to a group.
+ **New Property** - *SKTilemapTileData* - `var rawID: Int`
=======
    + Returns an array containing all objects belonging to a group.
>>>>>>> d8c378ec
<|MERGE_RESOLUTION|>--- conflicted
+++ resolved
@@ -4,9 +4,5 @@
 
 + Created change log...
 + **New Function** - *SKTilemapObjectGroup* - `func allObjects() -> [SKTilemapObject]`
-<<<<<<< HEAD
     + Returns an array containing all objects belonging to a group.
-+ **New Property** - *SKTilemapTileData* - `var rawID: Int`
-=======
-    + Returns an array containing all objects belonging to a group.
->>>>>>> d8c378ec
++ **New Property** - *SKTilemapTileData* - `var rawID: Int`